--- conflicted
+++ resolved
@@ -141,11 +141,7 @@
         batch_lists: List = [None] * 2
 
         while True:
-<<<<<<< HEAD
-            model_worker_batch, sync_event = self.input_queue.get()
-=======
             model_worker_batch, future_map_ct, sync_event = self.input_queue.get()
->>>>>>> f8d1e534
             if not model_worker_batch:
                 break
 
@@ -180,11 +176,7 @@
                 next_token_ids = torch.zeros(bs, dtype=torch.long)
 
             # store the future indices into future map
-<<<<<<< HEAD
-            self.future_map.store_to_map(bs, next_token_ids)
-=======
             self.future_map.store_to_map(future_map_ct, bs, next_token_ids)
->>>>>>> f8d1e534
 
             # Copy results to the CPU
             if model_worker_batch.return_logprob:
@@ -251,14 +243,6 @@
 
         # Push a new batch to the queue
         bs = len(model_worker_batch.seq_lens)
-<<<<<<< HEAD
-        self.future_map.allocate(bs)
-
-        self.input_queue.put((model_worker_batch, sync_event))
-
-        # get this forward batch's future token ids
-        future_next_token_ids = self.future_map.update_next_future(bs)
-=======
         cur_future_map_ct = self.future_map.update_ct(bs)
         self.input_queue.put((model_worker_batch, cur_future_map_ct, sync_event))
 
@@ -266,7 +250,6 @@
         future_next_token_ids = self.future_map.update_next_future(
             cur_future_map_ct, bs
         )
->>>>>>> f8d1e534
         return None, future_next_token_ids, False
 
     def update_weights_from_disk(self, recv_req: UpdateWeightFromDiskReqInput):
