--- conflicted
+++ resolved
@@ -137,24 +137,7 @@
                 (max_bs + 1,), dtype=torch.int64, device=model_runner.device
             )
 
-<<<<<<< HEAD
-        self.num_draft_tokens = model_runner.server_args.speculative_num_draft_tokens
-        self.speculative_num_steps = model_runner.server_args.speculative_num_steps
-
-        self.num_head = (
-            model_runner.model_config.num_attention_heads // get_attention_tp_size()
-        )
-        self.num_kv_head = model_runner.model_config.get_num_kv_heads(
-            get_attention_tp_size()
-        )
-
-        self.static_kv_splits = envs.SGLANG_TRITON_DECODE_ATTN_STATIC_KV_SPLITS.value
-        self.max_kv_splits = model_runner.server_args.triton_attention_num_kv_splits
-        self.v_head_dim = model_runner.token_to_kv_pool.get_value_buffer(0).shape[-1]
-
-=======
         # Initialize forward metadata
->>>>>>> a45d9a4e
         self.forward_metadata: ForwardMetadata = None
 
     def get_num_kv_splits(
