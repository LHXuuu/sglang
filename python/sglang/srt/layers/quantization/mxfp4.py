# SPDX-FileCopyrightText: Copyright (c) 2024 NVIDIA CORPORATION & AFFILIATES. All rights reserved.
# SPDX-License-Identifier: Apache-2.0
#
# Licensed under the Apache License, Version 2.0 (the "License");
# you may not use this file except in compliance with the License.
# You may obtain a copy of the License at
#
# http://www.apache.org/licenses/LICENSE-2.0
#
# Unless required by applicable law or agreed to in writing, software
# distributed under the License is distributed on an "AS IS" BASIS,
# WITHOUT WARRANTIES OR CONDITIONS OF ANY KIND, either express or implied.
# See the License for the specific language governing permissions and
# limitations under the License.
# Adapted from https://github.com/vllm-project/vllm/blob/main/vllm/model_executor/layers/quantization/mxfp4.py

from __future__ import annotations

import logging
from typing import TYPE_CHECKING, List, Optional

import torch
from torch.nn.parameter import Parameter

from sglang.srt.layers.moe import MoeRunner, MoeRunnerBackend, MoeRunnerConfig
from sglang.srt.layers.moe.moe_runner.triton import TritonMoeQuantInfo
from sglang.srt.layers.moe.utils import get_moe_runner_backend
from sglang.srt.layers.quantization.base_config import (
    FusedMoEMethodBase,
    QuantizationConfig,
    QuantizeMethodBase,
)
from sglang.srt.layers.quantization.utils import is_layer_skipped
<<<<<<< HEAD
from sglang.srt.layers.utils import is_sm100_supported
=======
from sglang.srt.managers.schedule_batch import global_server_args_dict
>>>>>>> a45d9a4e
from sglang.srt.utils import (
    direct_register_custom_op,
    is_cuda,
    is_flashinfer_available,
<<<<<<< HEAD
=======
    is_hip,
    is_sm100_supported,
>>>>>>> a45d9a4e
    is_triton_kernels_available,
    log_info_on_rank0,
    mxfp_supported,
    next_power_of_2,
    round_up,
    set_weight_attrs,
)

_is_sm100_supported = is_cuda() and is_sm100_supported()
has_triton_kernels = is_triton_kernels_available()


if is_flashinfer_available():
    from flashinfer import (
        mxfp8_quantize,
        shuffle_matrix_a,
        shuffle_matrix_sf_a,
        trtllm_fp4_block_scale_moe,
    )

logger = logging.getLogger(__name__)

if TYPE_CHECKING:
    from sglang.srt.layers.moe.token_dispatcher import (
        CombineInput,
        StandardDispatchOutput,
    )

_is_hip = is_hip()

if _is_hip:
    # import aiter
    try:
        from aiter import ActivationType, QuantType, dtypes
        from aiter.fused_moe import fused_moe
        from aiter.ops.triton.quant import dynamic_mxfp4_quant
        from aiter.utility.fp4_utils import e8m0_shuffle
    except ImportError as err:
        ActivationType = QuantType = dtypes = fused_moe = dynamic_mxfp4_quant = (
            e8m0_shuffle
        ) = err


def _swizzle_mxfp4(quant_tensor, scale, num_warps):
    """weight swizzle for mxfp4 moe, used for OAI mxfp4 kernel"""
    import triton_kernels.matmul_ogs_details.opt_flags as opt_flags
    from triton_kernels.numerics import InFlexData
    from triton_kernels.tensor import FP4, convert_layout, wrap_torch_tensor
    from triton_kernels.tensor_details import layout

    value_layout, value_layout_opts = layout.make_default_matmul_mxfp4_w_layout(
        mx_axis=1
    )
    scale_layout, scale_layout_opts = layout.make_default_matmul_mxfp4_w_scale_layout(
        mx_axis=1, num_warps=num_warps
    )
    if _is_sm100_supported:
        constraints = {
            "is_persistent": True,
            "epilogue_subtile": 1,
        }
        opt_flags.update_opt_flags_constraints(constraints)
    # transpose the tensor so that the quantization axis is on dim1
    quant_tensor = quant_tensor.transpose(-2, -1)
    scale = scale.transpose(-2, -1)
    quant_tensor = convert_layout(
        wrap_torch_tensor(quant_tensor, dtype=FP4), value_layout, **value_layout_opts
    )
    scale = convert_layout(wrap_torch_tensor(scale), scale_layout, **scale_layout_opts)
    return quant_tensor, InFlexData(), scale


def _dequant_mxfp4(
    x: torch.Tensor, scale: torch.Tensor, float_dtype: torch.dtype
) -> torch.Tensor:
    try:
        from quark.torch.kernel import mx
    except ImportError as err:
        raise ImportError(
            "The package `amd-quark` is required to use "
            "MX-FP4 models. Please install it with `pip install "
            "amd-quark`."
        ) from err

    return mx.dq_mxfp4(x, scale, float_dtype)


def _dequant_mxfp4_fake(
    x: torch.Tensor, scale: torch.Tensor, float_dtype: torch.dtype
) -> torch.Tensor:
    return torch.empty(
        (*x.shape[:-1], x.shape[-1] * 2), dtype=float_dtype, device=x.device
    )


def _quant_dequant_mxfp4(
    x: torch.Tensor, scale_calculation_mode: str = "even"
) -> torch.Tensor:
    try:
        from quark.torch.kernel import mx
    except ImportError as err:
        raise ImportError(
            "The package `amd-quark` is required to use "
            "MX-FP4 models. Please install it with `pip install "
            "amd-quark`."
        ) from err

    return mx.qdq_mxfp4(x, scale_calculation_mode)


def _quant_dequant_mxfp4_fake(
    x: torch.Tensor, scale_calculation_mode: str = "even"
) -> torch.Tensor:
    return torch.empty_like(x)


direct_register_custom_op(
    op_name="dequant_mxfp4",
    op_func=_dequant_mxfp4,
    mutates_args=[],
    fake_impl=_dequant_mxfp4_fake,
)
dequant_mxfp4 = torch.ops.sglang.dequant_mxfp4

direct_register_custom_op(
    op_name="quant_dequant_mxfp4",
    op_func=_quant_dequant_mxfp4,
    mutates_args=[],
    fake_impl=_quant_dequant_mxfp4_fake,
)
quant_dequant_mxfp4 = torch.ops.sglang.quant_dequant_mxfp4


class Mxfp4Config(QuantizationConfig):

    def __init__(
        self,
        ignored_layers: Optional[list[str]] = None,
        is_checkpoint_mxfp4_serialized: bool = False,
    ):
        super().__init__()
        self.is_checkpoint_mxfp4_serialized = is_checkpoint_mxfp4_serialized
        self.ignored_layers = ignored_layers

    @classmethod
    def from_config(cls, config):

        quant_method = cls.get_from_keys(config, ["quant_method"])
        is_checkpoint_mxfp4_serialized = "mxfp4" in quant_method

        if _is_hip:
            if mxfp_supported():
                return cls(
                    is_checkpoint_mxfp4_serialized=is_checkpoint_mxfp4_serialized
                )
            else:

                platform = torch.cuda.get_device_properties(0).gcnArchName
                raise ValueError(
                    f"Current platform {platform} not support mxfp4 computation"
                )

        return cls(is_checkpoint_mxfp4_serialized=is_checkpoint_mxfp4_serialized)

    @classmethod
    def get_min_capability(cls) -> int:
        return 80

    @classmethod
    def get_name(cls) -> str:
        return "mxfp4"

    @classmethod
    def get_supported_act_dtypes(cls) -> list[torch.dtype]:
        return [torch.bfloat16, torch.float16]

    @classmethod
    def get_config_filenames(cls) -> list[str]:
        return []

    def is_static_cfg(self):
        return self.is_checkpoint_mxfp4_serialized

    def get_quant_method(
        self, layer: torch.nn.Module, prefix: str
    ) -> Optional["QuantizeMethodBase"]:

        from sglang.srt.layers.linear import LinearBase
        from sglang.srt.layers.moe.fused_moe_triton import FusedMoE
        from sglang.srt.layers.quantization.unquant import UnquantizedLinearMethod

        if isinstance(layer, LinearBase):
            if self.ignored_layers and is_layer_skipped(
                prefix=prefix,
                ignored_layers=self.ignored_layers,
                fused_mapping=self.packed_modules_mapping,
            ):
                return UnquantizedLinearMethod()
            elif _is_hip:
                return UnquantizedLinearMethod()
        elif isinstance(layer, FusedMoE):
            if self.is_checkpoint_mxfp4_serialized:
                return Mxfp4MoEMethod(prefix=prefix)
            else:
                return Mxfp4DynamicQuantMoEMethod()
        else:
            if self.is_checkpoint_mxfp4_serialized:
                raise NotImplementedError("Mxfp4 attention layer is not implemented")
        return None

    def get_scaled_act_names(self) -> List[str]:
        return []


class Mxfp4MoEMethod(FusedMoEMethodBase):

    def __init__(
        self,
        prefix: str,
    ):
        super().__init__()

        self.prefix = prefix
        self.topk_indices_dtype = None
        self.use_triton_kernels = get_moe_runner_backend().is_triton_kernel()
        self.with_bias = False
        self.use_flashinfer = get_moe_runner_backend().is_flashinfer_mxfp4()
        self.flashinfer_mxfp4_moe_precision = global_server_args_dict[
            "flashinfer_mxfp4_moe_precision"
        ]

        self.triton_kernel_moe_forward = None
        self.triton_kernel_moe_with_bias_forward = None
        if torch.cuda.is_available() and has_triton_kernels:
            from sglang.srt.layers.moe.fused_moe_triton.triton_kernels_moe import (
                triton_kernel_moe_forward as _tk_forward,
            )
            from sglang.srt.layers.moe.fused_moe_triton.triton_kernels_moe import (
                triton_kernel_moe_with_bias_forward as _tk_with_bias_forward,
            )

            self.triton_kernel_moe_forward = _tk_forward
            self.triton_kernel_moe_with_bias_forward = _tk_with_bias_forward

    def create_weights(
        self,
        layer: torch.nn.Module,
        num_experts: int,
        hidden_size: int,
        intermediate_size_per_partition: int,
        params_dtype: torch.dtype,
        with_bias: bool = False,
        **extra_weight_attrs,
    ):
        self.num_experts = num_experts
        weight_dtype = torch.uint8
        scale_dtype = torch.uint8
        self.with_bias = with_bias
        mxfp4_block = 32

        # pad the intermediate size to be a multiple of 2 * mxfp4_block
        # for to hold non-uniform sharded tensor as well as swizzling
        intermediate_size_per_partition_after_pad = intermediate_size_per_partition
        if _is_sm100_supported:
            if self.use_flashinfer:
                intermediate_size_per_partition_after_pad = round_up(
                    intermediate_size_per_partition, 256
                )
                hidden_size = round_up(hidden_size, 256)
            else:
                intermediate_size_per_partition_after_pad = round_up(
                    intermediate_size_per_partition, 64
                )
        elif has_triton_kernels:
            # TODO: this is a hack to make
            # intermediate_size_per_partition_after_pad the same as the
            # per_rank_intermediate_size during weight loading
            intermediate_size_per_partition_after_pad = round_up(
                intermediate_size_per_partition, mxfp4_block
            )

        self.intermediate_size_per_partition = intermediate_size_per_partition_after_pad

        self.hidden_size = hidden_size
        # Fused gate_up_proj (column parallel)
        w13_weight = torch.nn.Parameter(
            torch.zeros(
                layer.num_local_experts,
                2 * intermediate_size_per_partition_after_pad,
                hidden_size // 2,
                dtype=weight_dtype,
            ),
            requires_grad=False,
        )
        layer.register_parameter("w13_weight", w13_weight)
        set_weight_attrs(w13_weight, extra_weight_attrs)

        w13_weight_scale = torch.nn.Parameter(
            torch.zeros(
                layer.num_local_experts,
                2 * intermediate_size_per_partition_after_pad,
                hidden_size // mxfp4_block,
                dtype=scale_dtype,
            ),
            requires_grad=False,
        )
        layer.register_parameter("w13_weight_scale", w13_weight_scale)
        set_weight_attrs(w13_weight_scale, extra_weight_attrs)

        w13_weight_bias = torch.nn.Parameter(
            torch.zeros(
                layer.num_local_experts,
                2 * intermediate_size_per_partition_after_pad,
                dtype=torch.bfloat16,
            ),
            requires_grad=False,
        )
        layer.register_parameter("w13_weight_bias", w13_weight_bias)
        set_weight_attrs(w13_weight_bias, extra_weight_attrs)

        # down_proj (row parallel)
        w2_weight = torch.nn.Parameter(
            torch.zeros(
                layer.num_local_experts,
                hidden_size,
                intermediate_size_per_partition_after_pad // 2,
                dtype=weight_dtype,
            ),
            requires_grad=False,
        )
        layer.register_parameter("w2_weight", w2_weight)
        set_weight_attrs(w2_weight, extra_weight_attrs)

        w2_weight_scale = torch.nn.Parameter(
            torch.zeros(
                layer.num_local_experts,
                hidden_size,
                intermediate_size_per_partition_after_pad // mxfp4_block,
                dtype=scale_dtype,
            ),
            requires_grad=False,
        )
        layer.register_parameter("w2_weight_scale", w2_weight_scale)
        set_weight_attrs(w2_weight_scale, extra_weight_attrs)

        w2_weight_bias = torch.nn.Parameter(
            torch.zeros(layer.num_local_experts, hidden_size, dtype=torch.bfloat16),
            requires_grad=False,
        )
        layer.register_parameter("w2_weight_bias", w2_weight_bias)
        set_weight_attrs(w2_weight_bias, extra_weight_attrs)

    def process_weights_after_loading(self, layer):
        if self.use_flashinfer:
            log_info_on_rank0(
                logger,
                f"Shuffling MoE weights for FlashInfer MXFP4 moe kernel (layer: {self.prefix}), it might take a while...",
            )
            # TODO: these values are hardcoded for now, we need to get them from the model
            layer.gemm1_alpha = Parameter(
                torch.tensor([1.702] * self.num_experts, dtype=torch.float32).cuda(),
                requires_grad=False,
            )
            layer.gemm1_beta = Parameter(
                torch.tensor([1.0] * self.num_experts, dtype=torch.float32).cuda(),
                requires_grad=False,
            )
            layer.gemm1_clamp_limit = Parameter(
                torch.tensor([7.0] * self.num_experts, dtype=torch.float32).cuda(),
                requires_grad=False,
            )
            sf_block_size = 32  # mxfp4 block size

            assert (
                layer.w13_weight.dim() == 3
                and layer.w13_weight.shape[0] == self.num_experts
                and layer.w13_weight.shape[1]
                == self.intermediate_size_per_partition * 2
                and layer.w13_weight.shape[2] == self.hidden_size // 2
            )
            assert (
                layer.w13_weight_scale.dim() == 3
                and layer.w13_weight_scale.shape[0] == self.num_experts
                and layer.w13_weight_scale.shape[1]
                == self.intermediate_size_per_partition * 2
                and layer.w13_weight_scale.shape[2] == self.hidden_size // sf_block_size
            )
            assert (
                layer.w2_weight.dim() == 3
                and layer.w2_weight.shape[0] == self.num_experts
                and layer.w2_weight.shape[1] == self.hidden_size
                and layer.w2_weight.shape[2]
                == self.intermediate_size_per_partition // 2
            )
            assert (
                layer.w2_weight_scale.dim() == 3
                and layer.w2_weight_scale.shape[1] == self.hidden_size
                and layer.w2_weight_scale.shape[2]
                == self.intermediate_size_per_partition // sf_block_size
            )
            assert (
                layer.w13_weight_bias.dim() == 2
                and layer.w13_weight_bias.shape[0] == self.num_experts
                and layer.w13_weight_bias.shape[1]
                == self.intermediate_size_per_partition * 2
            )
            assert (
                layer.w2_weight_bias.dim() == 2
                and layer.w2_weight_bias.shape[0] == self.num_experts
                and layer.w2_weight_bias.shape[1] == self.hidden_size
            )

            w13_weight_scale = layer.w13_weight_scale.data
            w2_weight_scale = layer.w2_weight_scale.data
            w13_weight = layer.w13_weight.data
            w2_weight = layer.w2_weight.data
            w13_bias = layer.w13_weight_bias.data.to(torch.float32)
            w2_bias = layer.w2_weight_bias.data.to(torch.float32)

            # Swap w1 and w3 as the definition of
            # swiglu is different in the trtllm-gen
            def swap_every_two_rows(x, axis=-1):
                shape = x.shape
                if axis < 0:
                    axis = len(shape) + axis

                # Create a new shape with pairs swapped along specified axis
                new_shape = list(shape)
                new_shape[axis] = shape[axis] // 2
                new_shape.insert(axis + 1, 2)

                # Reshape to expose pairs, swap them, and reshape back
                x = x.reshape(*new_shape)
                x = x.flip(axis + 1)
                new_shape = list(shape)
                return x.reshape(*new_shape)

            w13_weight_scale = swap_every_two_rows(w13_weight_scale, -2)
            w13_weight = swap_every_two_rows(w13_weight, -2)
            w13_bias = swap_every_two_rows(w13_bias, -1)

            # Shuffle weights and scaling factors for transposed mma output
            gemm1_weights_mxfp4_shuffled = []
            gemm1_scales_mxfp4_shuffled = []
            gemm2_weights_mxfp4_shuffled = []
            gemm2_scales_mxfp4_shuffled = []
            gemm1_bias_shuffled = []
            gemm2_bias_shuffled = []
            epilogue_tile_m = 128  # FIXME: this depends on the kernel internals
            for i in range(self.num_experts):
                gemm1_weights_mxfp4_shuffled.append(
                    shuffle_matrix_a(w13_weight[i].view(torch.uint8), epilogue_tile_m)
                )
                gemm1_scales_mxfp4_shuffled.append(
                    shuffle_matrix_sf_a(
                        w13_weight_scale[i].view(torch.uint8), epilogue_tile_m
                    )
                )
                gemm1_bias_shuffled.append(
                    shuffle_matrix_a(
                        w13_bias[i].clone().reshape(-1, 1), epilogue_tile_m
                    )
                )

                gemm2_weights_mxfp4_shuffled.append(
                    shuffle_matrix_a(w2_weight[i].view(torch.uint8), epilogue_tile_m)
                )
                gemm2_scales_mxfp4_shuffled.append(
                    shuffle_matrix_sf_a(
                        w2_weight_scale[i].view(torch.uint8), epilogue_tile_m
                    )
                )
                gemm2_bias_shuffled.append(
                    shuffle_matrix_a(w2_bias[i].clone().reshape(-1, 1), epilogue_tile_m)
                )

            w13_weight = torch.stack(gemm1_weights_mxfp4_shuffled)
            w13_weight_scale = (
                torch.stack(gemm1_scales_mxfp4_shuffled)
                .reshape(
                    self.num_experts,
                    2 * self.intermediate_size_per_partition,
                    self.hidden_size // sf_block_size,
                )
                .view(torch.float8_e4m3fn)
            )

            w2_weight = torch.stack(gemm2_weights_mxfp4_shuffled)
            w2_weight_scale = (
                torch.stack(gemm2_scales_mxfp4_shuffled)
                .reshape(
                    self.num_experts,
                    self.hidden_size,
                    self.intermediate_size_per_partition // sf_block_size,
                )
                .view(torch.float8_e4m3fn)
            )

            layer.w13_weight = Parameter(w13_weight, requires_grad=False)
            layer.w13_weight_scale = Parameter(w13_weight_scale, requires_grad=False)
            layer.w2_weight = Parameter(w2_weight, requires_grad=False)
            layer.w2_weight_scale = Parameter(w2_weight_scale, requires_grad=False)
            layer.w13_weight_bias = Parameter(
                torch.stack(gemm1_bias_shuffled).reshape(self.num_experts, -1),
                requires_grad=False,
            )
            layer.w2_weight_bias = Parameter(
                torch.stack(gemm2_bias_shuffled).reshape(self.num_experts, -1),
                requires_grad=False,
            )
            return

        if self.use_triton_kernels:

            from triton_kernels.matmul_ogs import FlexCtx, PrecisionConfig

            w13_weight_bias = layer.w13_weight_bias.to(torch.float32)
            w2_weight_bias = layer.w2_weight_bias.to(torch.float32)

            layer.w13_weight_bias = Parameter(w13_weight_bias, requires_grad=False)
            layer.w2_weight_bias = Parameter(w2_weight_bias, requires_grad=False)

            num_warps = 8

            w13_weight, w13_flex, w13_scale = _swizzle_mxfp4(
                layer.w13_weight, layer.w13_weight_scale, num_warps
            )
            w2_weight, w2_flex, w2_scale = _swizzle_mxfp4(
                layer.w2_weight, layer.w2_weight_scale, num_warps
            )

            self.w13_precision_config = PrecisionConfig(
                weight_scale=w13_scale, flex_ctx=FlexCtx(rhs_data=w13_flex)
            )
            self.w2_precision_config = PrecisionConfig(
                weight_scale=w2_scale, flex_ctx=FlexCtx(rhs_data=w2_flex)
            )

            self.w13_weight_triton_tensor = w13_weight
            self.w2_weight_triton_tensor = w2_weight
            del layer.w13_weight
            del layer.w2_weight
        else:
            from triton_kernels.numerics_details.mxfp import upcast_from_mxfp

            w13_weight = upcast_from_mxfp(
                layer.w13_weight, layer.w13_weight_scale, dtype=torch.bfloat16, axis=-1
            )
            w2_weight = upcast_from_mxfp(
                layer.w2_weight, layer.w2_weight_scale, dtype=torch.bfloat16, axis=-1
            )
            del layer.w13_weight
            del layer.w2_weight
            del layer.w13_weight_scale
            del layer.w2_weight_scale
            layer.w13_weight = Parameter(w13_weight.data, requires_grad=False)
            layer.w2_weight = Parameter(w2_weight.data, requires_grad=False)
        torch.cuda.empty_cache()

    def _get_tile_tokens_dim(self, x: torch.Tensor, top_k: int):
        # Number of tokens in the input tensor.
        num_tokens = x.shape[0]
        # Factor to account for the imbalance of the experts.
        # factor equals to the
        # max_real_num_tokens_per_expert / perfect_num_tokens_per_expert
        # - 1.0 means perfect expert distribution.
        # - > 1.0 means some experts have more
        #     tokens than the perfect distribution.
        # - < 1.0 does not make sense.
        imbalance_factor = 1.3
        # Calculate the number of tokens per expert
        # assuming perfect distribution.
        num_tokens_per_expert = (num_tokens * top_k) // self.num_experts
        # Apply the imbalance factor.
        num_tokens_per_expert = int(num_tokens_per_expert * imbalance_factor)
        # And pad the number to the next power of 2.
        tile_tokens_dim = next_power_of_2(num_tokens_per_expert)
        # Cap to 8-64 tokens per CTA tile
        # as it's the range supported by the kernel.
        tile_tokens_dim = min(max(tile_tokens_dim, 8), 64)

        return tile_tokens_dim

    def create_moe_runner(
        self, layer: torch.nn.Module, moe_runner_config: MoeRunnerConfig
    ):
        self.moe_runner_config = moe_runner_config
        self.runner = MoeRunner(MoeRunnerBackend.TRITON, moe_runner_config)

    def apply(
        self,
        layer: torch.nn.Module,
        dispatch_output: StandardDispatchOutput,
    ) -> CombineInput:

        from sglang.srt.layers.moe.token_dispatcher import StandardCombineInput
        from sglang.srt.layers.moe.topk import TopKOutputChecker

        x = dispatch_output.hidden_states
        topk_output = dispatch_output.topk_output

        moe_runner_config = self.moe_runner_config

        if self.use_flashinfer:
            # When bf16 mode is enabled, we don't need to quantize the input,
            # TRT-LLM automatically handles quantization in the kernel implementation and pipelines it with GEMM operations,
            # which can theoretically improve performance
            if self.flashinfer_mxfp4_moe_precision == "bf16":
                assert x.dtype == torch.bfloat16
                x_quant = x
                x_scale = None

                # May be fused later if this code branch is frequently needed
                origin_hidden_states_dim = x_quant.shape[-1]
                if self.hidden_size != origin_hidden_states_dim:
                    x_quant = torch.nn.functional.pad(
                        x_quant,
                        (0, self.hidden_size - origin_hidden_states_dim),
                        mode="constant",
                        value=0.0,
                    )
            elif self.flashinfer_mxfp4_moe_precision == "default":
                x_quant, x_scale = mxfp8_quantize(x, False, alignment=self.hidden_size)
                x_scale = x_scale.view(torch.float8_e4m3fn).reshape(-1)
            else:
                raise NotImplementedError

            assert x_quant.shape[-1] == self.hidden_size
            assert TopKOutputChecker.format_is_bypassed(topk_output)

            top_k = topk_output.topk_config.top_k
            router_logits = topk_output.router_logits

            trtllm_gen_output = trtllm_fp4_block_scale_moe(
                router_logits.to(torch.bfloat16),
                None,  # routing_bias
                x_quant,
                x_scale,
                layer.w13_weight,  # uint8 (e2m1 x 2)
                layer.w13_weight_scale,  # uint8 (e4m3 x 2)
                layer.w13_weight_bias,  # fp32 per expert per channel
                layer.gemm1_alpha,  # fp32 per expert
                layer.gemm1_beta,  # fp32 per expert
                layer.gemm1_clamp_limit,  # fp32 per expert
                layer.w2_weight,  # uint8 (e2m1 x 2)
                layer.w2_weight_scale,  # ue8m0
                layer.w2_weight_bias,  # fp32 per expert per channel
                None,  # output1_scale_scalar
                None,  # output1_scale_gate_scalar
                None,  # output2_scale_scalar
                layer.num_experts,
                top_k,
                None,  # n_group      # TODO: support n_group
                None,  # topk_group   # TODO: support topk_group
                self.intermediate_size_per_partition,  # padded to multiple of 256
                layer.moe_ep_rank * layer.num_local_experts,  # local_expert_offset
                layer.num_local_experts,  # local num experts
                None,
                self._get_tile_tokens_dim(x, top_k),
                1,  # routing_method_type, renormalize
                True,  # do finalize
            )[0]
            return StandardCombineInput(hidden_states=trtllm_gen_output)

        if self.use_triton_kernels:
            assert (
                layer.moe_ep_size == 1
            ), "Expert parallel is not supported when using triton kernels"
            if self.with_bias:
                output = self.triton_kernel_moe_with_bias_forward(
                    hidden_states=x,
                    w1=self.w13_weight_triton_tensor,
                    w1_pcg=self.w13_precision_config,
                    w2=self.w2_weight_triton_tensor,
                    w2_pcg=self.w2_precision_config,
                    b1=layer.w13_weight_bias,
                    b2=layer.w2_weight_bias,
                    topk_output=topk_output,
                    moe_runner_config=moe_runner_config,
                )
            else:
                output = self.triton_kernel_moe_forward(
                    hidden_states=x,
                    w1=layer.w13_weight,
                    w2=layer.w2_weight,
                    topk_output=topk_output,
                    moe_runner_config=moe_runner_config,
                )
            return StandardCombineInput(hidden_states=output)
        else:
            quant_info = TritonMoeQuantInfo(
                w13_weight=layer.w13_weight,
                w2_weight=layer.w2_weight,
                w13_weight_bias=layer.w13_weight_bias,
                w2_weight_bias=layer.w2_weight_bias,
            )
            return self.runner.run(dispatch_output, quant_info)


class Mxfp4DynamicQuantMoEMethod(FusedMoEMethodBase):
    def create_weights(
        self,
        layer: torch.nn.Module,
        num_experts: int,
        hidden_size: int,
        intermediate_size_per_partition: int,
        params_dtype: torch.dtype,
        **extra_weight_attrs,
    ):

        from sglang.srt.layers.moe.fused_moe_triton import FusedMoeWeightScaleSupported

        w13_weight = torch.nn.Parameter(
            torch.empty(
                num_experts,
                2 * intermediate_size_per_partition,
                hidden_size,
                dtype=params_dtype,
            ),
            requires_grad=False,
        )
        w2_weight = torch.nn.Parameter(
            torch.empty(
                num_experts,
                hidden_size,
                intermediate_size_per_partition,
                dtype=params_dtype,
            ),
            requires_grad=False,
        )

        layer.register_parameter("w13_weight", w13_weight)
        set_weight_attrs(w13_weight, extra_weight_attrs)

        layer.register_parameter("w2_weight", w2_weight)
        set_weight_attrs(w2_weight, extra_weight_attrs)

        # Allocate 2 scales for w1 and w3 respectively.
        # They will be combined to a single scale after weight loading.
        w13_weight_scale = torch.nn.Parameter(
            torch.ones(num_experts, 2, dtype=torch.float32), requires_grad=False
        )
        w2_weight_scale = torch.nn.Parameter(
            torch.ones(num_experts, dtype=torch.float32), requires_grad=False
        )
        layer.register_parameter("w13_weight_scale", w13_weight_scale)
        layer.register_parameter("w2_weight_scale", w2_weight_scale)

        # Add the quantization method used (per tensor/grouped/channel)
        # to ensure the weight scales are loaded in properly
        extra_weight_attrs.update(
            {"quant_method": FusedMoeWeightScaleSupported.TENSOR.value}
        )

        layer.w13_input_scale = None
        layer.w2_input_scale = None

    def mxfp4_quantize(self, w):
        w_shape = w.shape
        w_need_reshape = True if w.dim() != 2 else False

        if w_need_reshape:
            w_last_dim_size = w_shape[-1]
            w = w.view(-1, w_last_dim_size)

        w, mx_scales = dynamic_mxfp4_quant(w)

        if w_need_reshape:
            w_new_shape = w_shape[:-1] + (w.shape[-1],)
            w = w.view(w_new_shape)

        mx_scales = e8m0_shuffle(mx_scales)

        return w, mx_scales

    def process_weights_after_loading(self, layer: torch.nn.Module) -> None:
        w13, w13_mx_scales = self.mxfp4_quantize(layer.w13_weight.data)
        w2, w2_mx_scales = self.mxfp4_quantize(layer.w2_weight.data)

        layer.w13_weight = torch.nn.Parameter(w13, requires_grad=False)
        layer.w13_weight_scale = torch.nn.Parameter(w13_mx_scales, requires_grad=False)

        layer.w2_weight = torch.nn.Parameter(w2, requires_grad=False)
        layer.w2_weight_scale = torch.nn.Parameter(w2_mx_scales, requires_grad=False)

    def create_moe_runner(
        self, layer: torch.nn.Module, moe_runner_config: MoeRunnerConfig
    ):
        self.moe_runner_config = moe_runner_config

    def apply(
        self,
        layer: torch.nn.Module,
        dispatch_output: StandardDispatchOutput,
    ) -> CombineInput:
        from sglang.srt.layers.moe.token_dispatcher import StandardCombineInput

        x = dispatch_output.hidden_states
        topk_output = dispatch_output.topk_output

        topk_weights, topk_ids, _ = topk_output
        if _is_hip:
            topk_weights = topk_weights.to(
                torch.float32
            )  # aiter's moe_sorting requires topk_weights to be FP32
        output = fused_moe(
            x,
            layer.w13_weight,
            layer.w2_weight,
            topk_weights,
            topk_ids,
            quant_type=QuantType.per_1x32,
            w1_scale=layer.w13_weight_scale,
            w2_scale=layer.w2_weight_scale,
            activation=(
                ActivationType.Silu
                if self.moe_runner_config.activation == "silu"
                else ActivationType.Gelu
            ),
            doweight_stage1=False,
        )
        return StandardCombineInput(hidden_states=output)<|MERGE_RESOLUTION|>--- conflicted
+++ resolved
@@ -31,20 +31,13 @@
     QuantizeMethodBase,
 )
 from sglang.srt.layers.quantization.utils import is_layer_skipped
-<<<<<<< HEAD
-from sglang.srt.layers.utils import is_sm100_supported
-=======
 from sglang.srt.managers.schedule_batch import global_server_args_dict
->>>>>>> a45d9a4e
 from sglang.srt.utils import (
     direct_register_custom_op,
     is_cuda,
     is_flashinfer_available,
-<<<<<<< HEAD
-=======
     is_hip,
     is_sm100_supported,
->>>>>>> a45d9a4e
     is_triton_kernels_available,
     log_info_on_rank0,
     mxfp_supported,
