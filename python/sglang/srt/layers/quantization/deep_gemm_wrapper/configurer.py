--- conflicted
+++ resolved
@@ -1,13 +1,9 @@
 import logging
 
-<<<<<<< HEAD
+import torch
+
 from sglang.environ import envs
 from sglang.srt.utils import get_device_sm
-=======
-import torch
-
-from sglang.srt.utils import get_bool_env_var, get_device_sm
->>>>>>> a45d9a4e
 
 logger = logging.getLogger(__name__)
 
